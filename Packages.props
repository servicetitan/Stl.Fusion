--- conflicted
+++ resolved
@@ -41,17 +41,8 @@
     <StlFusionVersion>1.*</StlFusionVersion>
   </PropertyGroup>
 
-<<<<<<< HEAD
-  <PropertyGroup Condition="'$(LegacyBuild)' == 'true'">
-    <EntityFrameworkCoreVersion>3.*</EntityFrameworkCoreVersion>
-  </PropertyGroup>
-
-  <ItemGroup Label="Nupkg Versions">
-    <PackageReference Update="AspNet.Security.OAuth.GitHub" Version="5.0.16" />
-=======
   <ItemGroup Label="Package Versions">
     <PackageReference Update="AspNet.Security.OAuth.GitHub" Version="5.0.15" />
->>>>>>> 8d061df5
     <PackageReference Update="Blazorise" Version="$(BlazoriseVersion)" />
     <PackageReference Update="Blazorise.Bootstrap" Version="$(BlazoriseVersion)" />
     <PackageReference Update="Blazorise.DataGrid" Version="$(BlazoriseVersion)" />
@@ -97,7 +88,7 @@
     <PackageReference Update="Microsoft.Toolkit.HighPerformance" Version="7.1.*" />
     <PackageReference Update="Npgsql" Version="$(EntityFrameworkCoreVersion)" />
     <PackageReference Update="Npgsql.EntityFrameworkCore.PostgreSQL" Version="$(EntityFrameworkCoreNpgsqlVersion)" />
-    <PackageReference Update="Microsoft.Identity.Web" Version="1.18.*" />
+    <PackageReference Update="Microsoft.Identity.Web" Version="1.17.*" />
     <PackageReference Update="MsgPack.Cli" Version="1.0.*" />
     <PackageReference Update="Newtonsoft.Json" Version="13.0.*" />
     <PackageReference Update="Pluralize.NET" Version="1.0.*" />
