<?xml version="1.0" encoding="utf-8"?>
<Project ToolsVersion="latest" xmlns="http://schemas.microsoft.com/developer/msbuild/2003">
  <PropertyGroup>
    <EntityFrameworkCoreVersion>3.1.8</EntityFrameworkCoreVersion>
    <AspNetCoreVersion>3.1.8</AspNetCoreVersion>
    <BlazorVersion>3.2.1</BlazorVersion>
    <SystemNetHttpJsonVersion>3.2.1</SystemNetHttpJsonVersion>
    <StlFusionVersion>0.4.42</StlFusionVersion>
  </PropertyGroup>
  <ItemGroup Label="Nupkg Versions">
    <PackageReference Update="AutoMapper" Version="10.0.0" />
    <PackageReference Update="Autofac" Version="5.2.0" />
    <PackageReference Update="Autofac.Extensions.DependencyInjection" Version="6.0.0" />
    <PackageReference Update="Autofac.Extras.DynamicProxy" Version="5.0.0" />
<<<<<<< HEAD
    <PackageReference Update="AutoFixture" Version="4.13.0" />
    <PackageReference Update="AutoFixture.Xunit2" Version="4.14.0" />
=======
    <PackageReference Update="AutoFixture" Version="4.14.0" />
    <PackageReference Update="AutoFixture.Xunit2" Version="4.13.0" />
>>>>>>> 997ec7da
    <PackageReference Update="Bullseye" Version="3.4.0" />
    <PackageReference Update="Castle.Core" Version="4.4.1" />
    <PackageReference Update="Castle.Core.AsyncInterceptor" Version="1.7.0" />
    <PackageReference Update="CliWrap" Version="3.1.1" />
    <PackageReference Update="Concurrent.FastReflection.NetStandard" Version="1.2.1.1" />
    <PackageReference Update="DataAnnotationsValidatorNetStandard" Version="1.0.3" />
    <PackageReference Update="Enums.NET" Version="3.0.3" />
    <PackageReference Update="FluentAssertions" Version="5.10.3" />
    <PackageReference Update="MediatR" Version="8.1.0" />
    <PackageReference Update="MediatR.Extensions.Microsoft.DependencyInjection" Version="8.1.0" />
    <PackageReference Update="Microsoft.AspNetCore.Components.WebAssembly" Version="$(BlazorVersion)" />
    <PackageReference Update="Microsoft.AspNetCore.Components.WebAssembly.Server" Version="$(BlazorVersion)" />
    <PackageReference Update="Microsoft.AspNetCore.Mvc.NewtonsoftJson" Version="$(AspNetCoreVersion)" />
    <PackageReference Update="Microsoft.AspNetCore.Mvc.Testing" Version="$(AspNetCoreVersion)" />
    <PackageReference Update="Microsoft.Data.SqlClient" Version="2.0.1" />
    <PackageReference Update="Microsoft.Extensions.Caching.Abstractions" Version="$(AspNetCoreVersion)" />
    <PackageReference Update="Microsoft.Extensions.Configuration.Abstractions" Version="$(AspNetCoreVersion)" />
    <PackageReference Update="Microsoft.Extensions.Configuration" Version="$(AspNetCoreVersion)" />
    <PackageReference Update="Microsoft.Extensions.DependencyInjection" Version="$(AspNetCoreVersion)" />
    <PackageReference Update="Microsoft.Extensions.DependencyInjection.Abstractions" Version="$(AspNetCoreVersion)" />
    <PackageReference Update="Microsoft.Extensions.Http" Version="$(AspNetCoreVersion)" />
    <PackageReference Update="Microsoft.Extensions.Hosting.Abstractions" Version="$(AspNetCoreVersion)" />
    <PackageReference Update="Microsoft.Extensions.Hosting" Version="$(AspNetCoreVersion)" />
    <PackageReference Update="Microsoft.Extensions.Logging" Version="$(AspNetCoreVersion)" />
    <PackageReference Update="Microsoft.Extensions.Logging.Debug" Version="$(AspNetCoreVersion)" />
    <PackageReference Update="Microsoft.Extensions.Logging.Abstractions" Version="$(AspNetCoreVersion)" />
    <PackageReference Update="Microsoft.EntityFrameworkCore" Version="$(EntityFrameworkCoreVersion)" />
    <PackageReference Update="Microsoft.EntityFrameworkCore.Abstractions" Version="$(EntityFrameworkCoreVersion)" />
    <PackageReference Update="Microsoft.EntityFrameworkCore.InMemory" Version="$(EntityFrameworkCoreVersion)" />
    <PackageReference Update="Microsoft.EntityFrameworkCore.Relational" Version="$(EntityFrameworkCoreVersion)" />
    <PackageReference Update="Microsoft.EntityFrameworkCore.Sqlite" Version="$(EntityFrameworkCoreVersion)" />
    <PackageReference Update="Microsoft.EntityFrameworkCore.SqlServer" Version="$(EntityFrameworkCoreVersion)" />
    <PackageReference Update="Moq" Version="4.14.5" />
    <PackageReference Update="MsgPack.Cli" Version="1.0.1" />
    <PackageReference Update="Newtonsoft.Json" Version="12.0.3" />
    <PackageReference Update="Npgsql.EntityFrameworkCore.PostgreSQL" Version="3.1.4" />
    <PackageReference Update="Polly" Version="7.2.1" />
    <PackageReference Update="Refit" Version="5.2.1" />
    <PackageReference Update="RestEase" Version="1.5.0" />
    <PackageReference Update="Serilog" Version="2.10.0" />
    <PackageReference Update="Serilog.Extensions.Logging" Version="3.0.1" />
    <PackageReference Update="Serilog.Sinks.Console" Version="3.1.1" />
    <PackageReference Update="Serilog.Sinks.Observable" Version="2.0.2" />
    <PackageReference Update="Serilog.Sinks.TextWriter" Version="2.1.0" />
    <PackageReference Update="StackExchange.Redis" Version="2.1.58" />
    <PackageReference Update="Stl" Version="$(StlFusionVersion)" />
    <PackageReference Update="Stl.Fusion" Version="$(StlFusionVersion)" />
    <PackageReference Update="Stl.Fusion.Server" Version="$(StlFusionVersion)" />
    <PackageReference Update="Stl.Fusion.Client" Version="$(StlFusionVersion)" />
    <PackageReference Update="Stl.Fusion.Blazor" Version="$(StlFusionVersion)" />
    <PackageReference Update="Stl.Testing" Version="$(StlFusionVersion)" />
    <PackageReference Update="Swashbuckle.AspNetCore" Version="5.5.1" />
    <PackageReference Update="System.Collections.Immutable" Version="1.7.1" />
    <PackageReference Update="System.ComponentModel.Annotations" Version="4.7.0" />
    <PackageReference Update="System.Configuration.ConfigurationManager" Version="4.7.0" />
    <PackageReference Update="System.CommandLine" Version="2.0.0-beta1.20303.1" />
    <PackageReference Update="System.CommandLine.DragonFruit" Version="0.3.0-alpha.20303.1" />
    <PackageReference Update="System.Drawing.Common" Version="4.7.0" />
    <PackageReference Update="System.IO.Abstractions" Version="12.1.1" />
    <PackageReference Update="System.IO.Abstractions.TestingHelpers" Version="12.1.1" />
    <PackageReference Update="System.Linq.Async" Version="4.1.1" />
    <PackageReference Update="System.Net.Http.Json" Version="$(SystemNetHttpJsonVersion)" />
    <PackageReference Update="System.Net.WebSockets" Version="4.3.0" />
    <PackageReference Update="System.Net.WebSockets.Client" Version="4.3.2" />
    <PackageReference Update="System.Reactive" Version="4.4.1" />
    <PackageReference Update="System.Runtime.Loader" Version="4.3.0" />
    <PackageReference Update="System.Text.Json" Version="4.7.2" />
    <PackageReference Update="System.Threading.Channels" Version="4.7.1" />
    <PackageReference Update="xunit" Version="2.4.1" />
    <PackageReference Update="Xunit.DependencyInjection.Logging" Version="2.1.0" />
    <!-- Build time only -->
    <PackageReference Update="Microsoft.NET.Test.Sdk" Version="16.7.1" />
    <PackageReference Update="Microsoft.AspNetCore.Components.WebAssembly.Build" Version="$(BlazorVersion)" PrivateAssets="all" />
    <PackageReference Update="xunit.analyzers" Version="0.10.0" PrivateAssets="All" IncludeAssets="runtime; build; native; contentfiles; analyzers" />
    <PackageReference Update="Microsoft.SourceLink.GitHub" Version="1.1.0-beta-20204-02" PrivateAssets="All" IncludeAssets="runtime; build; native; contentfiles; analyzers" />
    <PackageReference Update="Microsoft.EntityFrameworkCore.Design" Version="$(EntityFrameworkCoreVersion)" PrivateAssets="all" IncludeAssets="runtime; build; native; contentfiles; analyzers;" />
    <PackageReference Update="Microsoft.EntityFrameworkCore.Tools" Version="$(EntityFrameworkCoreVersion)" PrivateAssets="all" IncludeAssets="runtime; build; native; contentfiles; analyzers;" />
    <PackageReference Update="Nerdbank.GitVersioning" Version="3.2.31" PrivateAssets="All" IncludeAssets="runtime; build; native; contentfiles; analyzers" />
    <PackageReference Update="coverlet.collector" Version="1.3.0" PrivateAssets="all" IncludeAssets="runtime; build; native; contentfiles; analyzers" />
    <PackageReference Update="xunit.runner.visualstudio" Version="2.4.3" PrivateAssets="All" IncludeAssets="runtime; build; native; contentfiles; analyzers" />
  </ItemGroup>
</Project><|MERGE_RESOLUTION|>--- conflicted
+++ resolved
@@ -12,13 +12,8 @@
     <PackageReference Update="Autofac" Version="5.2.0" />
     <PackageReference Update="Autofac.Extensions.DependencyInjection" Version="6.0.0" />
     <PackageReference Update="Autofac.Extras.DynamicProxy" Version="5.0.0" />
-<<<<<<< HEAD
-    <PackageReference Update="AutoFixture" Version="4.13.0" />
+    <PackageReference Update="AutoFixture" Version="4.14.0" />
     <PackageReference Update="AutoFixture.Xunit2" Version="4.14.0" />
-=======
-    <PackageReference Update="AutoFixture" Version="4.14.0" />
-    <PackageReference Update="AutoFixture.Xunit2" Version="4.13.0" />
->>>>>>> 997ec7da
     <PackageReference Update="Bullseye" Version="3.4.0" />
     <PackageReference Update="Castle.Core" Version="4.4.1" />
     <PackageReference Update="Castle.Core.AsyncInterceptor" Version="1.7.0" />
