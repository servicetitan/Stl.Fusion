--- conflicted
+++ resolved
@@ -41,17 +41,8 @@
     <StlFusionVersion>1.*</StlFusionVersion>
   </PropertyGroup>
 
-<<<<<<< HEAD
   <ItemGroup Label="Package Versions">
-    <PackageReference Update="AspNet.Security.OAuth.GitHub" Version="5.0.14" />
-=======
-  <PropertyGroup Condition="'$(LegacyBuild)' == 'true'">
-    <EntityFrameworkCoreVersion>3.*</EntityFrameworkCoreVersion>
-  </PropertyGroup>
-
-  <ItemGroup Label="Nupkg Versions">
     <PackageReference Update="AspNet.Security.OAuth.GitHub" Version="5.0.15" />
->>>>>>> bdcb3a43
     <PackageReference Update="Blazorise" Version="$(BlazoriseVersion)" />
     <PackageReference Update="Blazorise.Bootstrap" Version="$(BlazoriseVersion)" />
     <PackageReference Update="Blazorise.DataGrid" Version="$(BlazoriseVersion)" />
