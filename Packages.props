--- conflicted
+++ resolved
@@ -9,13 +9,8 @@
   </PropertyGroup>
   <ItemGroup Label="Nupkg Versions">
     <PackageReference Update="AutoMapper" Version="10.0.0" />
-<<<<<<< HEAD
     <PackageReference Update="Autofac" Version="6.0.0" />
-    <PackageReference Update="Autofac.Extensions.DependencyInjection" Version="6.0.0" />
-=======
-    <PackageReference Update="Autofac" Version="5.2.0" />
     <PackageReference Update="Autofac.Extensions.DependencyInjection" Version="7.0.2" />
->>>>>>> 427028d5
     <PackageReference Update="Autofac.Extras.DynamicProxy" Version="6.0.0" />
     <PackageReference Update="AutoFixture" Version="4.14.0" />
     <PackageReference Update="AutoFixture.Xunit2" Version="4.14.0" />
