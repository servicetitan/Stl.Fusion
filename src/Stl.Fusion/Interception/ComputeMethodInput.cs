using Cysharp.Text;
using Stl.Interception;

namespace Stl.Fusion.Interception;

public sealed class ComputeMethodInput : ComputedInput, IEquatable<ComputeMethodInput>
{
    public readonly ComputeMethodDef MethodDef;
    public readonly Invocation Invocation;
    // Shortcuts
    public object Service => Invocation.Proxy;
    public ArgumentList Arguments => Invocation.Arguments;

    public ComputeMethodInput(IFunction function, ComputeMethodDef methodDef, Invocation invocation)
    {
        MethodDef = methodDef;
        Invocation = invocation;

        var arguments = invocation.Arguments;
        var hashCode = methodDef.GetHashCode()
            ^ invocation.Proxy.GetHashCode()
            ^ arguments.GetHashCode(methodDef.CancellationTokenArgumentIndex);
        Initialize(function, hashCode);
    }

    public override string ToString()
        => ZString.Concat(Category, "(", ZString.Join(", ", Arguments), ") #", HashCode);

    public override IComputed? GetExistingComputed()
        => ComputedRegistry.Instance.Get(this);

    public object InvokeOriginalFunction(CancellationToken cancellationToken)
    {
        // This method fixes up the arguments before the invocation so that
        // CancellationToken is set to the correct one and CallOptions are reset.
<<<<<<< HEAD
        // In addition, it processes CallOptions.Capture, though note that
        // it's also processed in InterceptedFunction.TryGetExisting.
        var ctIndex = MethodDef.CancellationTokenArgumentIndex;
        if (ctIndex < 0)
            return Invocation.InterceptedUntyped()!;
=======
        // In addition, it processes CallOptions.Capture.
>>>>>>> 5f7b7d8b

        Arguments.SetCancellationToken(ctIndex, cancellationToken);
        var result = Invocation.InterceptedUntyped()!;
        Arguments.SetCancellationToken(ctIndex, default);
        return result;
    }

    // Equality

    public bool Equals(ComputeMethodInput? other)
    {
        if (other == null)
            return false;
        if (HashCode != other.HashCode)
            return false;

        if (!ReferenceEquals(Service, other.Service))
            return false;
        if (!ReferenceEquals(MethodDef, other.MethodDef))
            return false;

        return Arguments.Equals(other.Arguments, MethodDef.CancellationTokenArgumentIndex);
    }
    public override bool Equals(ComputedInput? obj)
        => obj is ComputeMethodInput other && Equals(other);
    public override bool Equals(object? obj)
        => obj is ComputeMethodInput other && Equals(other);
    public override int GetHashCode()
        => HashCode;
}<|MERGE_RESOLUTION|>--- conflicted
+++ resolved
@@ -33,15 +33,10 @@
     {
         // This method fixes up the arguments before the invocation so that
         // CancellationToken is set to the correct one and CallOptions are reset.
-<<<<<<< HEAD
-        // In addition, it processes CallOptions.Capture, though note that
-        // it's also processed in InterceptedFunction.TryGetExisting.
+        // In addition, it processes CallOptions.Capture.
         var ctIndex = MethodDef.CancellationTokenArgumentIndex;
         if (ctIndex < 0)
             return Invocation.InterceptedUntyped()!;
-=======
-        // In addition, it processes CallOptions.Capture.
->>>>>>> 5f7b7d8b
 
         Arguments.SetCancellationToken(ctIndex, cancellationToken);
         var result = Invocation.InterceptedUntyped()!;
